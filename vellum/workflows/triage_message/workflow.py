from vellum.workflows import BaseWorkflow
from vellum.workflows.inputs import BaseInputs
from .state import State
from .nodes import (
    ReadMessageNode,
    TriageMessageNode,
    ParseFunctionCallNode,
    SendEmailNode,
    NoActionNode,
    EmailReplyNode,
    EmailInitiateNode,
    TextReplyNode,
    SlackReplyNode,
    JobOpportunityResponseNode,
    StoreOutboxMessageNode,
    FetchContactSummaryNode,
    UpdateContactSummaryNode,
    UploadContactSummaryNode,
    ScheduleMeetingNode,
<<<<<<< HEAD
    MarkContactAsLeadNode,
=======
    GetMessageHistoryNode,
>>>>>>> 8ca0af6a
)


class TriageMessageWorkflow(BaseWorkflow[BaseInputs, State]):
    graph = {
        ReadMessageNode.Ports.no_action >> NoActionNode,
        ReadMessageNode.Ports.triage
        >> {
            TriageMessageNode
            >> {
                ParseFunctionCallNode.Ports.no_action >> NoActionNode,
                ParseFunctionCallNode.Ports.get_message_history >> GetMessageHistoryNode >> TriageMessageNode,
                ParseFunctionCallNode.Ports.create_meeting >> ScheduleMeetingNode >> TriageMessageNode,
                ParseFunctionCallNode.Ports.mark_contact_as_lead >> MarkContactAsLeadNode >> TriageMessageNode,
                {
                    ParseFunctionCallNode.Ports.email_reply >> EmailReplyNode,
                    ParseFunctionCallNode.Ports.email_initiate >> EmailInitiateNode,
                    ParseFunctionCallNode.Ports.text_reply >> TextReplyNode,
                    ParseFunctionCallNode.Ports.slack_reply >> SlackReplyNode,
                    ParseFunctionCallNode.Ports.job_opportunity_response >> JobOpportunityResponseNode,
                }
                >> StoreOutboxMessageNode,
            },
            FetchContactSummaryNode >> UpdateContactSummaryNode >> UploadContactSummaryNode,
        },
    }

    class Outputs(BaseWorkflow.Outputs):
        summary = NoActionNode.Outputs.summary.coalesce(StoreOutboxMessageNode.Outputs.summary)
        message_url = NoActionNode.Outputs.message_url.coalesce(StoreOutboxMessageNode.Outputs.message_url)<|MERGE_RESOLUTION|>--- conflicted
+++ resolved
@@ -17,11 +17,8 @@
     UpdateContactSummaryNode,
     UploadContactSummaryNode,
     ScheduleMeetingNode,
-<<<<<<< HEAD
     MarkContactAsLeadNode,
-=======
     GetMessageHistoryNode,
->>>>>>> 8ca0af6a
 )
 
 
